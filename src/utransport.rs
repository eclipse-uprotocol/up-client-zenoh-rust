--- conflicted
+++ resolved
@@ -11,12 +11,7 @@
 // Contributors:
 //   ZettaScale Zenoh Team, <zenoh@zettascale.tech>
 //
-<<<<<<< HEAD
-use crate::UPClientZenoh;
-=======
 use crate::{CallbackChannelMessage, UPClientZenoh};
-use async_std::task::block_on;
->>>>>>> 25a21d82
 use async_trait::async_trait;
 use crossbeam_channel::Sender;
 use std::{sync::Arc, time::Duration};
@@ -114,6 +109,8 @@
         Ok(())
     }
 
+    // TODO: Refactor the code
+    #[allow(clippy::too_many_lines)]
     async fn send_request(
         &self,
         zenoh_key: &str,
@@ -319,57 +316,27 @@
         let callback = move |sample: Sample| {
             // Get the UAttribute from Zenoh user attachment
             let Some(attachment) = sample.attachment() else {
-<<<<<<< HEAD
-                let msg = "Unable to get attachment";
-                log::error!("{msg}");
-                task::block_in_place(|| {
-                    Handle::current().block_on(
-                        listener_cloned.on_error(UStatus::fail_with_code(UCode::INTERNAL, msg)),
-                    );
-                });
-=======
                 error_callback(&cb_sender, &listener_cloned, "Unable to get attachment");
->>>>>>> 25a21d82
                 return;
             };
             let u_attribute = match UPClientZenoh::attachment_to_uattributes(attachment) {
                 Ok(uattributes) => uattributes,
                 Err(e) => {
-<<<<<<< HEAD
-                    let msg = format!("Unable to transform attachment to UAttributes: {e:?}");
-                    log::error!("{msg}");
-                    task::block_in_place(|| {
-                        Handle::current().block_on(
-                            listener_cloned.on_error(UStatus::fail_with_code(UCode::INTERNAL, msg)),
-                        );
-                    });
-=======
                     error_callback(
                         &cb_sender,
                         &listener_cloned,
                         &format!("Unable to transform attachment to UAttributes: {e:?}"),
                     );
->>>>>>> 25a21d82
                     return;
                 }
             };
             // Create UPayload
             let Some(encoding) = UPClientZenoh::to_upayload_format(&sample.encoding) else {
-<<<<<<< HEAD
-                let msg = "Unable to get payload encoding";
-                log::error!("{msg}");
-                task::block_in_place(|| {
-                    Handle::current().block_on(
-                        listener_cloned.on_error(UStatus::fail_with_code(UCode::INTERNAL, msg)),
-                    );
-                });
-=======
                 error_callback(
                     &cb_sender,
                     &listener_cloned,
                     "Unable to get payload encoding",
                 );
->>>>>>> 25a21d82
                 return;
             };
             let u_payload = UPayload {
@@ -384,13 +351,7 @@
                 payload: Some(u_payload).into(),
                 ..Default::default()
             };
-<<<<<<< HEAD
-            task::block_in_place(|| {
-                Handle::current().block_on(listener_cloned.on_receive(msg));
-            });
-=======
             success_callback(&cb_sender, &listener_cloned, msg);
->>>>>>> 25a21d82
         };
 
         // Create Zenoh subscriber
@@ -429,37 +390,17 @@
         let callback = move |query: Query| {
             // Create UAttribute from Zenoh user attachment
             let Some(attachment) = query.attachment() else {
-<<<<<<< HEAD
-                let msg = "Unable to get attachment".to_string();
-                log::error!("{msg}");
-                task::block_in_place(|| {
-                    Handle::current().block_on(
-                        listener_cloned.on_error(UStatus::fail_with_code(UCode::INTERNAL, msg)),
-                    );
-                });
-=======
                 error_callback(&cb_sender, &listener_cloned, "Unable to get attachment");
->>>>>>> 25a21d82
                 return;
             };
             let u_attribute = match UPClientZenoh::attachment_to_uattributes(attachment) {
                 Ok(uattributes) => uattributes,
                 Err(e) => {
-<<<<<<< HEAD
-                    let msg = format!("Unable to transform user attachment to UAttributes: {e:?}");
-                    log::error!("{msg}");
-                    task::block_in_place(|| {
-                        Handle::current().block_on(
-                            listener_cloned.on_error(UStatus::fail_with_code(UCode::INTERNAL, msg)),
-                        );
-                    });
-=======
                     error_callback(
                         &cb_sender,
                         &listener_cloned,
                         &format!("Unable to transform user attachment to UAttributes: {e:?}"),
                     );
->>>>>>> 25a21d82
                     return;
                 }
             };
@@ -467,22 +408,11 @@
             let u_payload = match query.value() {
                 Some(value) => {
                     let Some(encoding) = UPClientZenoh::to_upayload_format(&value.encoding) else {
-<<<<<<< HEAD
-                        let msg = "Unable to get payload encoding".to_string();
-                        log::error!("{msg}");
-                        task::block_in_place(|| {
-                            Handle::current().block_on(
-                                listener_cloned
-                                    .on_error(UStatus::fail_with_code(UCode::INTERNAL, msg)),
-                            );
-                        });
-=======
                         error_callback(
                             &cb_sender,
                             &listener_cloned,
                             "Unable to get payload encoding",
                         );
->>>>>>> 25a21d82
                         return;
                     };
                     UPayload {
@@ -509,13 +439,7 @@
                 .lock()
                 .unwrap()
                 .insert(u_attribute.id.to_string(), query);
-<<<<<<< HEAD
-            task::block_in_place(|| {
-                Handle::current().block_on(listener_cloned.on_receive(msg));
-            });
-=======
             success_callback(&cb_sender, &listener_cloned, msg);
->>>>>>> 25a21d82
         };
 
         // Create Zenoh queryable

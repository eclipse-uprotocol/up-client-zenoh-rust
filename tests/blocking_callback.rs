/********************************************************************************
 * Copyright (c) 2024 Contributors to the Eclipse Foundation
 *
 * See the NOTICE file(s) distributed with this work for additional
 * information regarding copyright ownership.
 *
 * This program and the accompanying materials are made available under the
 * terms of the Apache License Version 2.0 which is available at
 * https://www.apache.org/licenses/LICENSE-2.0
 *
 * SPDX-License-Identifier: Apache-2.0
 ********************************************************************************/
pub mod test_lib;

use async_trait::async_trait;
use std::sync::{Arc, Mutex};
use test_case::test_case;
use tokio::time::{sleep, Duration};
use up_rust::{
    Data, UListener, UMessage, UMessageBuilder, UPayloadFormat, UStatus, UTransport, UUri,
};

struct DelayListener {
    recv_data: Arc<Mutex<String>>,
}
impl DelayListener {
    fn new() -> Self {
        DelayListener {
            recv_data: Arc::new(Mutex::new(String::new())),
        }
    }
    fn get_recv_data(&self) -> String {
        self.recv_data.lock().unwrap().clone()
    }
}
#[async_trait]
impl UListener for DelayListener {
    async fn on_receive(&self, msg: UMessage) {
        if let Data::Value(v) = msg.payload.unwrap().data.unwrap() {
            let value = v.into_iter().map(|c| c as char).collect::<String>();
            // Delay the receive time of the first message
            if value == "Pub 0" {
                sleep(Duration::from_millis(3000)).await;
            }
            *self.recv_data.lock().unwrap() = value;
        } else {
            panic!("The message should be Data::Value type.");
        }
    }
    async fn on_error(&self, err: UStatus) {
        panic!("Internal Error: {err:?}");
    }
}

// The test is used to check whether blocking user callback will affect receiving messages
<<<<<<< HEAD
#[test_case(test_lib::create_utransport_uuri(Some(0), 0, 0); "Normal UUri")]
#[tokio::test(flavor = "multi_thread")]
=======
#[test_case(test_lib::create_utransport_uuri(Some(4), 4, 4); "Normal UUri")]
#[async_std::test]
>>>>>>> 5b45c7eb
async fn test_blocking_user_callback(pub_uuri: UUri) {
    test_lib::before_test();

    // Initialization
    let upclient_send = test_lib::create_up_client_zenoh(4, 4).await.unwrap();
    let upclient_recv = test_lib::create_up_client_zenoh(5, 5).await.unwrap();

    // Register the listener
    let pub_listener = Arc::new(DelayListener::new());
    upclient_recv
        .register_listener(pub_uuri.clone(), pub_listener.clone())
        .await
        .unwrap();
    // Waiting for listener to take effect
    sleep(Duration::from_millis(1000)).await;

    // Send 2 UMessage
    let umsg0 = UMessageBuilder::publish(pub_uuri.clone())
        .build_with_payload(
            "Pub 0".as_bytes().to_vec().into(),
            UPayloadFormat::UPAYLOAD_FORMAT_TEXT,
        )
        .unwrap();
    let umsg1 = UMessageBuilder::publish(pub_uuri.clone())
        .build_with_payload(
            "Pub 1".as_bytes().to_vec().into(),
            UPayloadFormat::UPAYLOAD_FORMAT_TEXT,
        )
        .unwrap();
    upclient_send.send(umsg0).await.unwrap();
    upclient_send.send(umsg1).await.unwrap();

    // Receive the data in reverse order due to the delay time
    // Waiting for the subscriber to receive 2nd data
    sleep(Duration::from_millis(1000)).await;
    assert_eq!(pub_listener.get_recv_data(), "Pub 1".to_string());
    // Waiting for the subscriber to receive 1st data
    sleep(Duration::from_millis(3000)).await;
    assert_eq!(pub_listener.get_recv_data(), "Pub 0".to_string());

    // Cleanup
    upclient_recv
        .unregister_listener(pub_uuri.clone(), pub_listener)
        .await
        .unwrap();
}<|MERGE_RESOLUTION|>--- conflicted
+++ resolved
@@ -53,13 +53,8 @@
 }
 
 // The test is used to check whether blocking user callback will affect receiving messages
-<<<<<<< HEAD
-#[test_case(test_lib::create_utransport_uuri(Some(0), 0, 0); "Normal UUri")]
+#[test_case(test_lib::create_utransport_uuri(Some(4), 4, 4); "Normal UUri")]
 #[tokio::test(flavor = "multi_thread")]
-=======
-#[test_case(test_lib::create_utransport_uuri(Some(4), 4, 4); "Normal UUri")]
-#[async_std::test]
->>>>>>> 5b45c7eb
 async fn test_blocking_user_callback(pub_uuri: UUri) {
     test_lib::before_test();
 
